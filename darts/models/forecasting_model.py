--- conflicted
+++ resolved
@@ -13,11 +13,8 @@
 desired number of time stamps into the future.
 """
 
-<<<<<<< HEAD
-from typing import Optional, Tuple, Union, Any, Callable, Dict
-=======
-from typing import Optional, Union, Any, Callable, List
->>>>>>> 66368c51
+
+from typing import Optional, Tuple, Union, Any, Callable, Dict, List
 from types import SimpleNamespace
 from itertools import product
 from abc import ABC, abstractmethod
@@ -68,11 +65,7 @@
         self._fit_called = False
 
     @abstractmethod
-<<<<<<< HEAD
     def fit(self, training_series: TimeSeries) -> None:
-=======
-    def fit(self, training_series: TimeSeries, target_series: Optional[TimeSeries] = None) -> None:
->>>>>>> 66368c51
         """ Fits/trains the model on the provided series
 
         Defines behavior that should happen when calling the `fit()` method of every forecasting model.
@@ -88,30 +81,11 @@
         training_series
             The time series on which to train the model, and the future of which can then be forecast using `predict()`.
         """
-<<<<<<< HEAD
         raise_if_not(len(training_series) >= self.min_train_series_length,
                      "Train series only contains {} elements but {} model requires at least {} entries"
                      .format(len(training_series), str(self), self.min_train_series_length))
 
         self.training_series = training_series
-=======
-        self.training_series = training_series
-
-        if target_series is None:
-            target_series = training_series
-        self.target_series = target_series
-
-        raise_if_not(all(training_series.time_index() == target_series.time_index()),
-                     "training and target series must have same time indices.",
-                     logger)
-
-        for series in (self.training_series, self.target_series):
-            if series is not None:
-                raise_if_not(len(series) >= self.min_train_series_length,
-                             "Train series only contains {} elements but {} model requires at least {} entries"
-                             .format(len(series), str(self), self.min_train_series_length),
-                             logger)
->>>>>>> 66368c51
         self._fit_called = True
 
     def multi_fit(self, time_series_dataset: TimeSeriesDataset) -> None:
@@ -209,51 +183,12 @@
             when a check on the parameter does not pass.
         """
         # parse args and kwargs
-<<<<<<< HEAD
         series = args[0]
-        _backtest_general_checks(series, kwargs)
-
-    def _backtest_model_specific_sanity_checks(self, *args: Any, **kwargs: Any) -> None:
-        """Method to be overriden in subclass for model specific sanity checks"""
-        pass
-
-    @_with_sanity_checks("_backtest_sanity_checks", "_backtest_model_specific_sanity_checks")
-    def backtest(self,
-                 series: TimeSeries,
-                 start: Union[pd.Timestamp, float, int] = 0.7,
-                 forecast_horizon: int = 1,
-                 stride: int = 1,
-                 retrain: bool = True,
-                 trim_to_series: bool = True,
-                 verbose: bool = False,
-                 use_full_target_length: Optional[bool] = None) -> TimeSeries:
-        """ Retrain and forecast values pointwise with an expanding training window over `series`.
-
-        To this end, it repeatedly builds a training set from the beginning of `series`. It trains the current model on
-        the training set, emits a (point) prediction for a fixed forecast horizon, and then moves the end of the
-        training set forward by `stride` time steps. The resulting predictions are then returned.
-
-        Unless `retrain` is set to False, this always re-trains the models on the entire available history,
-        corresponding an expending window strategy.
-=======
-        training_series = args[0]
-        n = SimpleNamespace(**kwargs)
-
-        # check target and training series
-        target_series = n.target_series
-        if target_series is None:
-            target_series = training_series
-
-        raise_if_not(all(training_series.time_index() == target_series.time_index()), "the target and training series"
-                     " must have the same time indices.")
-
-        _historical_forecasts_general_checks(training_series, kwargs)
->>>>>>> 66368c51
+        _historical_forecasts_general_checks(series, kwargs)
 
     @_with_sanity_checks("_historical_forecasts_sanity_checks")
     def historical_forecasts(self,
-                             training_series: TimeSeries,
-                             target_series: Optional[TimeSeries] = None,
+                             series: TimeSeries,
                              start: Union[pd.Timestamp, float, int] = 0.5,
                              forecast_horizon: int = 1,
                              stride: int = 1,
@@ -261,19 +196,17 @@
                              overlap_end: bool = False,
                              last_points_only: bool = True,
                              verbose: bool = False,
-                             use_full_output_length: Optional[bool] = None) -> Union[TimeSeries, List[TimeSeries]]:
-
-        """ Computes the historical forecasts the model would have produced with an expanding training window
+                             use_full_target_length: Optional[bool] = None) -> Union[TimeSeries, List[TimeSeries]]:
+
+        """
+        Computes the historical forecasts the model would have produced with an expanding training window
         and (by default) returns a time series created from the last point of each of these individual forecasts
-
-        To this end, it repeatedly builds a training set from the beginning of `training_series`. It trains the
+        To this end, it repeatedly builds a training set from the beginning of `series`. It trains the
         current model on the training set, emits a forecast of length equal to forecast_horizon, and then moves
         the end of the training set forward by `stride` time steps.
-
         By default, this method will return a single time series made up of the last point of each
-        historical forecast. This time series will thus have a frequency of training_series.freq() * stride
+        historical forecast. This time series will thus have a frequency of `series.freq() * stride`.
         If `last_points_only` is set to False, it will instead return a list of the historical forecasts.
-
         By default, this method always re-trains the models on the entire available history,
         corresponding to an expanding window strategy.
         If `retrain` is set to False (useful for models with many parameter such as `TorchForecastingModel` instances
@@ -281,24 +214,10 @@
         (up to `start` time stamp), and only if it has not been trained before. Then, at every iteration, the
         newly expanded input sequence will be fed to the model to produce the new output.
 
-        This backtesting method is meant to backtest the model on one time series.
-
-        Parameters
-        ----------
-<<<<<<< HEAD
+        Parameters
+        ----------
         series
-            The training time series on which to backtest
-=======
-        training_series
-            The training time series to use to compute the historical forecasts
-        target_series
-            The target time series to use to compute the historical forecasts. This parameter is only relevant for
-            `MultivariateForecastingModel` instances. It allows for training on one `training_series`
-            and predicting another `target_series`. In many multivariate forecasting problems, the
-            `target_series` would constitute a subset of the components of the `training_series`.
-            However, any combination of univariate and multivariate series is allowed here, as long
-            as the indices all match up.
->>>>>>> 66368c51
+            The training time series to use to compute and evaluate the historical forecasts
         start
             The first point at which a prediction is computed for a future time.
             This parameter supports 3 different data types: `float`, `int` and `pandas.Timestamp`.
@@ -327,7 +246,6 @@
             Otherwise returns a list of historical `TimeSeries` forecasts.
         verbose
             Whether to print progress
-
         Returns
         -------
         TimeSeries or List[TimeSeries]
@@ -337,46 +255,22 @@
 
         # construct predict kwargs dictionary
         predict_kwargs = {}
-<<<<<<< HEAD
         if use_full_target_length is not None:
             predict_kwargs['use_full_target_length'] = use_full_target_length
 
         # prepare the start parameter -> pd.Timestamp
-        start = _get_timestamp_at_point(start, series)
-
-        # build the prediction times in advance (to be able to use tqdm)
-        if trim_to_series:
-            last_pred_time = series.time_index()[-forecast_horizon - stride]
-        else:
-            last_pred_time = series.time_index()[-stride - 1]
-
-        pred_times = [start]
-        while pred_times[-1] <= last_pred_time:
-            pred_times.append(pred_times[-1] + series.freq() * stride)
-=======
-        if use_full_output_length is not None:
-            predict_kwargs['use_full_output_length'] = use_full_output_length
-
-        # construct fit function (used to ignore target series for univariate models)
-        if isinstance(self, UnivariateForecastingModel):
-            fit_function = lambda train, target, **kwargs: self.fit(train, **kwargs)  # noqa: E731
-        else:
-            fit_function = self.fit
-
-        # prepare the start parameter -> pd.Timestamp
-        start = get_timestamp_at_point(start, training_series)
+        start = get_timestamp_at_point(start, series)
 
         # build the prediction times in advance (to be able to use tqdm)
         if not overlap_end:
-            last_valid_pred_time = training_series.time_index()[-1 - forecast_horizon]
+            last_valid_pred_time = series.time_index()[-1 - forecast_horizon]
         else:
-            last_valid_pred_time = training_series.time_index()[-2]
+            last_valid_pred_time = series.time_index()[-2]
 
         pred_times = [start]
         while pred_times[-1] < last_valid_pred_time:
             # compute the next prediction time and add it to pred times
-            pred_times.append(pred_times[-1] + training_series.freq() * stride)
->>>>>>> 66368c51
+            pred_times.append(pred_times[-1] + series.freq() * stride)
 
         # the last prediction time computed might have overshot last_valid_pred_time
         if pred_times[-1] > last_valid_pred_time:
@@ -396,28 +290,14 @@
             self.fit(series.drop_after(start), verbose=verbose)
 
         for pred_time in iterator:
-<<<<<<< HEAD
             train = series.drop_after(pred_time)  # build the training series
+
             if retrain:
                 self.fit(train)
-                pred = self.predict(forecast_horizon, **predict_kwargs)
+                forecast = self.predict(forecast_horizon, **predict_kwargs)
             else:
                 # TODO: remove this case (which can fail for non-torch models)
                 # TODO: and implement dedicated backtest() method for torch/ML models
-                pred = self.predict(forecast_horizon, input_series=train, **predict_kwargs)
-            values.append(pred.values()[-1])  # store the N-th point
-            times.append(pred.end_time())  # store the N-th timestamp
-
-        forecast = TimeSeries.from_times_and_values(pd.DatetimeIndex(times), np.array(values),
-                                                    freq=series.freq() * stride)
-=======
-            train = training_series.drop_after(pred_time)   # build the training series
-            target = target_series.drop_after(pred_time)    # build the target series
-
-            if (retrain):
-                fit_function(train, target)
-                forecast = self.predict(forecast_horizon, **predict_kwargs)
-            else:
                 forecast = self.predict(forecast_horizon, input_series=train, **predict_kwargs)
 
             if last_points_only:
@@ -429,12 +309,11 @@
         if last_points_only:
             return TimeSeries.from_times_and_values(pd.DatetimeIndex(last_points_times),
                                                     np.array(last_points_values),
-                                                    freq=training_series.freq() * stride)
+                                                    freq=series.freq() * stride)
         return forecasts
 
     def backtest(self,
-                 training_series: TimeSeries,
-                 target_series: Optional[TimeSeries] = None,
+                 series: TimeSeries,
                  start: Union[pd.Timestamp, float, int] = 0.5,
                  forecast_horizon: int = 1,
                  stride: int = 1,
@@ -443,19 +322,17 @@
                  last_points_only: bool = False,
                  metric: Callable[[TimeSeries, TimeSeries], float] = metrics.mape,
                  reduction: Union[Callable[[np.ndarray], float], None] = np.mean,
-                 use_full_output_length: Optional[bool] = None,
+                 use_full_target_length: Optional[bool] = None,
                  verbose: bool = False) -> Union[float, List[float]]:
 
-        """ Computes an error score between the historical forecasts the model would have produced
-        with an expanding training window over `training_series` and the actual series.
-
+        """
+        Computes an error score between the historical forecasts the model would have produced
+        with an expanding training window over `series` and the actual series.
         To this end, it repeatedly builds a training set from the beginning of `series`. It trains the current model on
         the training set, emits a forecast of length equal to forecast_horizon, and then moves the end of the
         training set forward by `stride` time steps.
-
         By default, this method will use each historical forecast (whole) to compute error scores.
         If `last_points_only` is set to True, it will use only the last point of each historical forecast.
-
         By default, this method always re-trains the models on the entire available history,
         corresponding to an expanding window strategy.
         If `retrain` is set to False (useful for models with many parameter such as `TorchForecastingModel` instances
@@ -465,15 +342,8 @@
 
         Parameters
         ----------
-        training_series
-            The training time series to use to compute the historical forecasts
-        target_series
-            The target time series to use to compute the historical forecasts. This parameter is only relevant for
-            `MultivariateForecastingModel` instances. It allows for training on one `training_series`
-            and predicting another `target_series`. In many multivariate forecasting problems, the
-            `target_series` would constitute a subset of the components of the `training_series`.
-            However, any combination of univariate and multivariate series is allowed here, as long
-            as the indices all match up.
+        series
+            The training time series to use to compute and evaluate the historical forecasts
         start
             The first prediction time, at which a prediction is computed for a future time.
             This parameter supports 3 different data types: `float`, `int` and `pandas.Timestamp`.
@@ -500,20 +370,18 @@
             A function used to combine the individual error scores obtained when `last_points_only` is set to False.
             If explicitely set to `None`, the method will return a list of the individual error scores instead.
             Set to np.mean by default.
-        use_full_output_length
+        use_full_target_length
             Optionally, if the model is an instance of `TorchForecastingModel`, this argument will be passed along
             as argument to the `predict` method of the model. Otherwise, if this value is set and the model is not an
             instance of `TorchForecastingModel`, this will cause an error.
         verbose
             Whether to print progress
-
         Returns
         -------
         float or List[float]
             The error score, or the list of individual error scores if `reduction` is `None`
         """
-        forecasts = self.historical_forecasts(training_series,
-                                              target_series,
+        forecasts = self.historical_forecasts(series,
                                               start,
                                               forecast_horizon,
                                               stride,
@@ -521,17 +389,12 @@
                                               overlap_end,
                                               last_points_only,
                                               verbose,
-                                              use_full_output_length)
-        if target_series is None:
-            target_series = training_series
+                                              use_full_target_length)
 
         if last_points_only:
-            return metric(target_series, forecasts)
->>>>>>> 66368c51
-
-        errors = []
-        for forecast in forecasts:
-            errors.append(metric(target_series, forecast))
+            return metric(series, forecasts)
+
+        errors = [metric(series, forecast) for forecast in forecasts]
 
         if reduction is None:
             return errors
@@ -544,23 +407,15 @@
                    series: TimeSeries,
                    forecast_horizon: Optional[int] = None,
                    start: Union[pd.Timestamp, float, int] = 0.5,
-<<<<<<< HEAD
+                   last_points_only: bool = False,
                    use_full_target_length: Optional[bool] = None,
                    val_series: Optional[TimeSeries] = None,
                    use_fitted_values: bool = False,
                    metric: Callable[[TimeSeries, TimeSeries], float] = metrics.mape,
+                   reduction: Callable[[np.ndarray], float] = np.mean,
                    verbose=False) -> Tuple['ForecastingModel', Dict]:
-=======
-                   last_points_only: bool = False,
-                   use_full_output_length: Optional[bool] = None,
-                   val_target_series: Optional[TimeSeries] = None,
-                   use_fitted_values: bool = False,
-                   metric: Callable[[TimeSeries, TimeSeries], float] = metrics.mape,
-                   reduction: Callable[[np.ndarray], float] = np.mean,
-                   verbose=False) -> TimeSeries:
->>>>>>> 66368c51
-        """ A function for finding the best hyperparameters.
-
+        """
+        A function for finding the best hyperparameters.
         This function has 3 modes of operation: Expanding window mode, split mode and fitted value mode.
         The three modes of operation evaluate every possible combination of hyperparameter values
         provided in the `parameters` dictionary by instantiating the `model_class` subclass
@@ -568,28 +423,23 @@
         to the `metric` function. The `metric` function is expected to return an error value,
         thus the model resulting in the smallest `metric` output will be chosen.
         The relationship of the training data and test data depends on the mode of operation.
-
         Expanding window mode (activated when `forecast_horizon` is passed):
         For every hyperparameter combination, the model is repeatedly trained and evaluated on different
-        splits of `series`. This process is accomplished by using `ForecastingModel.backtest`
-        as a subroutine to produce historic forecasts starting from `start`
-        that are compared against the ground truth values of `series`.
+        splits of `training_series` and `target_series`. This process is accomplished by using
+        `ForecastingModel.backtest` as a subroutine to produce historic forecasts starting from `start`
+        that are compared against the ground truth values of `training_series` or `target_series`, if
+        specifed.
         Note that the model is retrained for every single prediction, thus this mode is slower.
-
         Split window mode (activated when `val_series` is passed):
         This mode will be used when the `val_series` argument is passed.
         For every hyperparameter combination, the model is trained on `series` and
         evaluated on `val_series`.
-
         Fitted value mode (activated when `use_fitted_values` is set to `True`):
         For every hyperparameter combination, the model is trained on `series`
         and evaluated on the resulting fitted values.
         Not all models have fitted values, and this method raises an error if `model.fitted_values` does not exist.
-        The fitted values are the result of the fit of the model on the training series. Comparing with the
+        The fitted values are the result of the fit of the model on `series`. Comparing with the
         fitted values can be a quick way to assess the model, but one cannot see if the model overfits or underfits.
-
-        Note that this method is meant to gridsearch and backtest over one training series (along with a possible
-        validation series).
 
         Parameters
         ----------
@@ -599,53 +449,42 @@
             A dictionary containing as keys hyperparameter names, and as values lists of values for the
             respective hyperparameter.
         series
-            The TimeSeries instance used as input for training.
+            The TimeSeries instance used as input and target for training.
         forecast_horizon
             The integer value of the forecasting horizon used in expanding window mode.
         start
             The `int`, `float` or `pandas.Timestamp` that represents the starting point in the time index
-            of `series` from which predictions will be made to evaluate the model.
+            of `training_series` from which predictions will be made to evaluate the model.
             For a detailed description of how the different data types are interpreted, please see the documentation
             for `ForecastingModel.backtest`.
-<<<<<<< HEAD
-        use_full_target_length
-=======
         last_points_only
             Whether to use the whole forecasts or only the last point of each forecast to compute the error
-        use_full_output_length
->>>>>>> 66368c51
+        use_full_target_length
             This should only be set if `model_class` is equal to `TorchForecastingModel`.
             This argument will be passed along to the predict method of `TorchForecastingModel`.
         val_series
-            The TimeSeries instance used for validation in split mode.
+            The TimeSeries instance used for validation in split mode. If provided, this series must start right after
+            the end of `series`; so that a proper comparison of the forecast can be made.
         use_fitted_values
             If `True`, uses the comparison with the fitted values.
             Raises an error if `fitted_values` is not an attribute of `model_class`.
         metric
             A function that takes two TimeSeries instances as inputs and returns a float error value.
+        reduction
+            A reduction function (mapping array to float) describing how to aggregate the errors obtained
+            on the different validation series when backtesting. By default it'll compute the mean of errors.
         verbose
             Whether to print progress.
 
         Returns
         -------
-        Tuple[ForecastingModel, Dict]
-            An untrained 'model_class' instance, created with the best-performing hyperparameters,
-            along with a dictionary containing these hyperparameters.
+        ForecastingModel, Dict
+            A tuple containing an untrained 'model_class' instance created from the best-performing hyper-parameters,
+            along with a dictionary containing these best hyper-parameters.
         """
         raise_if_not((forecast_horizon is not None) + (val_series is not None) + use_fitted_values == 1,
                      "Please pass exactly one of the arguments 'forecast_horizon', "
-<<<<<<< HEAD
-                     "'val_series' or 'use_fitted_values'.", logger)
-=======
                      "'val_target_series' or 'use_fitted_values'.", logger)
-
-        if target_series is None:
-            target_series = training_series
-        # check target and training series
-        raise_if_not(all(training_series.time_index() == target_series.time_index()),
-                     "the target and training series must have the same time indices.",
-                     logger)
->>>>>>> 66368c51
 
         # construct predict kwargs dictionary
         predict_kwargs = {}
@@ -657,16 +496,10 @@
                          "The model must have a fitted_values attribute to compare with the train TimeSeries",
                          logger)
 
-<<<<<<< HEAD
         elif val_series is not None:
-            raise_if_not(series.width == val_series.width, "Training and validation series require the"
-                         " same number of components.", logger)
-=======
-        elif val_target_series is not None:
-            raise_if_not(training_series.width == val_target_series.width,
+            raise_if_not(series.width == val_series.width,
                          "Training and validation series require the same number of components.",
                          logger)
->>>>>>> 66368c51
 
         min_error = float('inf')
         best_param_combination = {}
@@ -680,37 +513,24 @@
             param_combination_dict = dict(list(zip(parameters.keys(), param_combination)))
             model = model_class(**param_combination_dict)
             if use_fitted_values:  # fitted value mode
-<<<<<<< HEAD
                 model.fit(series)
                 fitted_values = TimeSeries.from_times_and_values(series.time_index(), model.fitted_values)
                 error = metric(fitted_values, series)
             elif val_series is None:  # expanding window mode
-                backtest_forecast = model.backtest(series,
-                                                   start,
-                                                   forecast_horizon,
-                                                   use_full_target_length=use_full_target_length)
-                error = metric(backtest_forecast, series)
-=======
-                model.fit(training_series)
-                fitted_values = TimeSeries.from_times_and_values(training_series.time_index(), model.fitted_values)
-                error = metric(fitted_values, target_series)
-            elif val_target_series is None:  # expanding window mode
-                error = model.backtest(training_series,
-                                       target_series,
+                error = model.backtest(series,
                                        start,
                                        forecast_horizon,
                                        metric=metric,
                                        reduction=reduction,
                                        last_points_only=last_points_only,
-                                       use_full_output_length=use_full_output_length)
->>>>>>> 66368c51
+                                       use_full_target_length=use_full_target_length)
             else:  # split mode
                 model.fit(series)
                 error = metric(model.predict(len(val_series), **predict_kwargs), val_series)
             if error < min_error:
                 min_error = error
                 best_param_combination = param_combination_dict
-        logger.info('Best performing hyper-parameters: ' + str(best_param_combination))
+        logger.info('Chosen parameters: ' + str(best_param_combination))
 
         return model_class(**best_param_combination), best_param_combination
 
@@ -748,59 +568,16 @@
         first_index = series.time_index()[self.min_train_series_length]
 
         # compute fitted values
-<<<<<<< HEAD
-        p = self.backtest(series, first_index, forecast_horizon, 1, True, verbose=verbose)
-=======
         p = self.historical_forecasts(series,
-                                      None,
                                       first_index,
                                       forecast_horizon,
                                       1,
                                       True,
                                       last_points_only=True,
                                       verbose=verbose)
->>>>>>> 66368c51
 
         # compute residuals
         series_trimmed = series.slice_intersect(p)
         residuals = series_trimmed - p
 
-<<<<<<< HEAD
-        return residuals
-=======
-        return residuals
-
-
-class UnivariateForecastingModel(ForecastingModel):
-    """The base class for univariate forecasting models."""
-    @abstractmethod
-    def fit(self, series: TimeSeries) -> None:
-        """ Fits/trains the univariate model on selected univariate series.
-
-        Implements behavior specific to calling the `fit` method on `UnivariateForecastingModel`.
-
-        Parameters
-        ----------
-        series
-            A **univariate** timeseries on which to fit the model.
-        """
-        series._assert_univariate()
-        super().fit(series)
-
-
-class MultivariateForecastingModel(ForecastingModel):
-    """ The base class for multivariate forecasting models.
-    """
-    @abstractmethod
-    def fit(self, training_series: TimeSeries, target_series: Optional[TimeSeries] = None) -> None:
-        """ Fits/trains the multivariate model on the provided series with selected target components.
-
-        Parameters
-        ----------
-        training_series
-            The training time series on which to fit the model (can be multivariate or univariate).
-        target_series
-            The target values used as dependent variables when training the model
-        """
-        super().fit(training_series, target_series)
->>>>>>> 66368c51
+        return residuals